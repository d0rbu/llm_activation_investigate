import os
import argparse
import matplotlib.pyplot as plt
import torch as th
from typing import Sequence
from itertools import product
from tqdm import tqdm
from exp.get_activations import ATTN_PATH


def cosine_sim_heatmap(
    dataset: str = "ivanzhouyq/RedPajama-Tiny",
    model_name: str = "meta-llama/Llama-2-7b-hf",
    output_dir: str = "out",
    figures_dir: str = "figures",
    truncate_data: int = 0,
    base_layers: Sequence[int] | None = None,
) -> None:
    data_path = os.path.join(output_dir, model_name, dataset, f"{ATTN_PATH}.pt")
    assert os.path.exists(data_path), f"Data path {data_path} does not exist"

    figures_out_dir = os.path.join(figures_dir, model_name, dataset)
    os.makedirs(figures_out_dir, exist_ok=True)

    # Load data
    print("Loading data...")
    data = th.load(data_path)
    attn, padding_mask = data["activation"], data["padding"]  # (L, B, H, T, T), (B, T)
    del data
    
    if truncate_data > 0:
        max_token = min(truncate_data, attn.shape[3])
        attn = attn[..., :max_token, :max_token]
        padding_mask = padding_mask[:, :max_token]
    else:
        max_token = attn.shape[3]
    
    if base_layers is None:
        base_layers = tuple(range(attn.shape[0]))

    # Heatmap data
    cosine_sim_heatmaps = th.zeros(attn.shape[0], attn.shape[0], max_token)  # (L, L, T)

    print("Creating heatmaps...")
    for base_layer, predicted_layer, token_idx in tqdm(product(base_layers, range(attn.shape[0]), range(max_token)), total=len(base_layers) * attn.shape[0] * max_token):
        # for each batch that is not a padding token, compute the cosine similarity of average attention across heads
        base_attn_vectors = attn[base_layer, :, :, token_idx, :token_idx + 1].mean(dim=1)  # (B, token_idx + 1)
        predicted_attn_vectors = attn[predicted_layer, :, :, token_idx, :token_idx + 1].mean(dim=1)  # (B, token_idx + 1)

        # mask padding samples
        mask = padding_mask[:, token_idx]  # (B,)

        # cosine similarity
        cosine_sim = th.nn.functional.cosine_similarity(base_attn_vectors, predicted_attn_vectors, dim=-1)  # (B,)
        cosine_sim = cosine_sim[mask]

        # average cosine similarity
        cosine_sim_heatmaps[base_layer, predicted_layer, token_idx] = cosine_sim.mean()

        # save if we are done with the heatmap
        if predicted_layer == attn.shape[0] - 1 and token_idx == max_token - 1:
            fig, ax = plt.subplots()
            cax = ax.matshow(cosine_sim_heatmaps[base_layer], cmap="RdBu_r")
            fig.colorbar(cax)
            plt.title(f"Cosine Similarity Heatmap (Layer {base_layer})")
            plt.xlabel("Token")
            plt.ylabel("Layer")
            plt.savefig(os.path.join(figures_out_dir, f"cosine_sim_heatmap_layer_{base_layer}.png"))
            print(f"Saved heatmap for layer {base_layer}")


if __name__ == "__main__":
    parser = argparse.ArgumentParser()
    parser.add_argument("--dataset", type=str, default="ivanzhouyq/RedPajama-Tiny")
    parser.add_argument("--model_name", type=str, default="meta-llama/Llama-2-7b-hf")
    parser.add_argument("--output_dir", type=str, default="out")
    parser.add_argument("--figures_dir", type=str, default="figures")
    parser.add_argument("--truncate_data", type=int, default=0)
<<<<<<< HEAD
    parser.add_argument("--base_layers", type=int, nargs="+", default=(0,))
=======
    parser.add_argument("--base_layers", type=int, nargs="+", default=None)
>>>>>>> 12e1072e

    args = parser.parse_args()

    cosine_sim_heatmap(
        dataset=args.dataset,
        model_name=args.model_name,
        output_dir=args.output_dir,
        figures_dir=args.figures_dir,
        truncate_data=args.truncate_data,
        base_layers=args.base_layers,
    )<|MERGE_RESOLUTION|>--- conflicted
+++ resolved
@@ -76,11 +76,7 @@
     parser.add_argument("--output_dir", type=str, default="out")
     parser.add_argument("--figures_dir", type=str, default="figures")
     parser.add_argument("--truncate_data", type=int, default=0)
-<<<<<<< HEAD
-    parser.add_argument("--base_layers", type=int, nargs="+", default=(0,))
-=======
     parser.add_argument("--base_layers", type=int, nargs="+", default=None)
->>>>>>> 12e1072e
 
     args = parser.parse_args()
 
